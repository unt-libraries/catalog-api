--- conflicted
+++ resolved
@@ -62,15 +62,10 @@
         'PASSWORD': get_env_variable('SIERRA_DB_PASSWORD'),
         'HOST': get_env_variable('SIERRA_DB_HOST'),
         'PORT': '1032',
-<<<<<<< HEAD
+        'CONN_MAX_AGE': 0,
         'TEST': {
             'MIRROR': 'sierra',
         },
-=======
-        'TEST_MIRROR': 'sierra',
-        'OPTIONS': {'autocommit': True, },
-        'CONN_MAX_AGE': 0
->>>>>>> 28abedda
     },
     'default': {
         'ENGINE': get_env_variable('DEFAULT_DB_ENGINE', 
@@ -80,14 +75,10 @@
         'PASSWORD': get_env_variable('DEFAULT_DB_PASSWORD'),
         'HOST': get_env_variable('DEFAULT_DB_HOST', '127.0.0.1'),
         'PORT': get_env_variable('DEFAULT_DB_PORT', '3306'),
-<<<<<<< HEAD
+        'CONN_MAX_AGE': 0,
         'TEST': {
             'MIRROR': 'default',
         },
-=======
-        'TEST_MIRROR': 'default',
-        'CONN_MAX_AGE': 0
->>>>>>> 28abedda
     }
 }
 

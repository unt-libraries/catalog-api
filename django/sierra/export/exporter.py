--- conflicted
+++ resolved
@@ -25,6 +25,7 @@
 
 class ExportError(Exception):
     pass
+
 
 class Exporter(object):
     """
@@ -85,9 +86,14 @@
     you're loading into memory at once (e.g. with prefetch_related),
     and how many parallel chunks you're allowing, chunks greater than
     5000 could use up all your memory. Keep an eye on it when you're
-<<<<<<< HEAD
-    testing your export jobs, and adjust those numbers accordingly for
-    your subclass.
+    testing your export jobs, and adjust those numbers accordingly.
+    Needs will also likely vary by environment; if developing via the
+    Docker env, your dev containers may lack power and memory that you
+    have in production. You can override these settings for ANY
+    Exporter class via the settings file or the .env file. The values
+    set in the class end up serving as the defaults, which you can
+    override if you want to on an env-specific basis. See the base
+    settings module's EXPORTER_MAX_*_CONFIG settings for more info.
     """
 
     class ValsManager(object):
@@ -131,13 +137,8 @@
 
         It's up to the parent Exporter class to make sure that the
         appropriate methods are used for the appropriate data types and
-        that merges are handled appropriately. Remember that parallel
-        tasks collect all `vals` dicts from the tasks and then provide
-        them to the `final_callback` method as a list, while serial
-        tasks pass `vals` dicts from task to task, accumulating values,
-        and pass the final vals dict (from the last task) to the
-        `final_callback` method. Also bear in mind that merges BY
-        DEFAULT are idempotent, because sequences are merged and
+        that merges are handled appropriately. Bear in mind that merges
+        BY DEFAULT are idempotent, because sequences are merged and
         uniqueness is enforced. But if you override that behavior, then
         you may lose idempotency. (And you could end up with a bunch of
         duplicate values if you merge carelessly.)
@@ -266,17 +267,6 @@
             namespace = self.init_namespace(namespace)
             return self.vals[namespace].get(varname, None)
 
-=======
-    testing your export jobs, and adjust those numbers accordingly.
-    Needs will also likely vary by environment; if developing via the
-    Docker env, your dev containers may lack power and memory that you
-    have in production. You can override these settings for ANY
-    Exporter class via the settings file or the .env file. The values
-    set in the class end up serving as the defaults, which you can
-    override if you want to on an env-specific basis. See the base
-    settings module's EXPORTER_MAX_*_CONFIG settings for more info.
-    '''
->>>>>>> 28abedda
     record_filter = []
     deletion_filter = []
     prefetch_related = []
@@ -297,22 +287,17 @@
         containing specs for export_filter (date range, record range,
         etc.) Log_label is the label used in log messages to show the
         source of the message.
-<<<<<<< HEAD
-        """
-=======
-        '''
-        my_name = self.__class__.__name__
-        max_rc_override = settings.EXPORTER_MAX_RC_CONFIG.get(my_name, False)
-        max_dc_override = settings.EXPORTER_MAX_DC_CONFIG.get(my_name, False)
+        """
+        max_rc_override = settings.EXPORTER_MAX_RC_CONFIG.get(export_type, 0)
+        max_dc_override = settings.EXPORTER_MAX_DC_CONFIG.get(export_type, 0)
         self.max_rec_chunk = max_rc_override or type(self).max_rec_chunk
         self.max_del_chunk = max_dc_override or type(self).max_del_chunk
->>>>>>> 28abedda
         self.instance = ExportInstance.objects.get(pk=instance_pk)
         self.status = 'unknown'
         self.export_filter = export_filter
         self.export_type = export_type
         self.options = options
-        self.log_label = log_label if log_label else my_name
+        self.log_label = log_label if log_label else self.__class__.__name__
         if export_filter == 'last_export':
             try:
                 latest = ExportInstance.objects.filter(
@@ -332,16 +317,10 @@
         self.console_logger = logging.getLogger('sierra.custom')
 
 
-<<<<<<< HEAD
-    def _base_get_records(self, model, filters, select_related=None,
-                          prefetch_related=[], fail_on_zero=False):
-        """
-=======
-    def _base_get_records(self, model_name, filters, is_deletion=False,
+    def _base_get_records(self, model, filters, is_deletion=False,
                           select_related=None, prefetch_related=[],
                           fail_on_zero=False):
-        '''
->>>>>>> 28abedda
+        """
         Default method for getting records using self.export_filter.
         Returns the queryset. Generally you won't want to override this
         in your subclass--override get_records and get_deletions
@@ -351,14 +330,10 @@
         record types and have the benefit of the RecordMetadata table.
         If this is not the case, you'll need to write your own
         get_records and get_deletions methods that don't use this.
-<<<<<<< HEAD
-        """
-=======
-        '''
-        model = getattr(sierra_models, model_name)
+        """
         options = self.options.copy()
         options['is_deletion'] = is_deletion
->>>>>>> 28abedda
+
         try:
             # do base record filter.
             records = model.objects.filter_by(self.export_filter,
@@ -438,19 +413,10 @@
         _base_get_records() method to make this simple. Otherwise 
         you'll have to override this (get_records) in your subclass.
         """
-        try:
-<<<<<<< HEAD
-            in_records = self._base_get_records(self.model,
-                            self.record_filter,
-=======
-            in_records = self._base_get_records(self.model_name, 
-                            self.record_filter, is_deletion=False,
->>>>>>> 28abedda
-                            select_related=self.select_related,
-                            prefetch_related=self.prefetch_related)
-        except ExportError:
-            raise
-        return in_records
+        return self._base_get_records(self.model, self.record_filter,
+                                      is_deletion=False,
+                                      select_related=self.select_related,
+                                      prefetch_related=self.prefetch_related)
 
     def get_deletions(self):
         """
@@ -459,18 +425,9 @@
         self.deletion_filter, then this will just return None.
         """
         if self.deletion_filter:
-<<<<<<< HEAD
             return self._base_get_records(sierra_models.RecordMetadata,
-                                          self.deletion_filter)
-=======
-            try:
-                deletions = self._base_get_records('RecordMetadata',
-                                                   self.deletion_filter,
-                                                   is_deletion=True)
-            except ExportError:
-                raise
-            return deletions
->>>>>>> 28abedda
+                                          self.deletion_filter,
+                                          is_deletion=True)
         else:
             return None
 
@@ -528,7 +485,6 @@
         Override this method in your subclasses if you need to provide
         something that runs once at the end of an export job that's
         been broken up into tasks.
-<<<<<<< HEAD
         """
         vals_manager = self.spawn_vals_manager(vals)
         return vals_manager.vals
@@ -688,6 +644,8 @@
 
     class Child(object):
 
+        rel_prefix = ''
+
         def __init__(self, name, export_type_code=None, expclass=None):
             self.name = name
             self.export_type_code = export_type_code or name
@@ -741,6 +699,25 @@
                 child_rsets[name].extend(child.derive_records(record))
         return {k: list(set(v)) for k, v in child_rsets.items()}
 
+    def combine_lists(self, *lists):
+        combined_dupes = sorted([item for l in lists for item in l])
+        return OrderedDict.fromkeys(combined_dupes).keys()
+
+    def combine_related(self, which_list, which_children=None):
+        """
+        This is a helper method for combining lists of relations (like
+        select_related or prefetch_related) from one or more children.
+        """
+        rel_lists = []
+        for child in which_children or self.children.values():
+            rel_prefix = child._config.rel_prefix
+            base_list = getattr(child, which_list)
+            if rel_prefix:
+                base_list = ['{}__{}'.format(rel_prefix, r) for r in base_list]
+            rel_lists.append(base_list)
+        return self.combine_lists(*rel_lists)
+        
+
 
 class AttachedRecordExporter(CompoundMixin, Exporter):
     """
@@ -759,12 +736,30 @@
         return [c[1] for c in self.children.items()[1:]]
 
     @property
+    def select_related(self):
+        """
+        With main and attached records, using select_related generally
+        only applies to the main (parent) child record type; attached
+        records are related via a base M2M relationship, so those
+        automatically become part of prefetch_related.
+        """
+        return self.main_child.select_related
+
+    @property
     def prefetch_related(self):
-        return self.main_child.prefetch_related
-
-    @property
-    def select_related(self):
-        return self.main_child.select_related
+        """
+        With main and attached records, prefetch_related lists can be
+        generated by combining the select_related lists for attached
+        children and prefetch_related lists for all children.
+        """
+        try:
+            self._prefetch_related = self._prefetch_related
+        except AttributeError:
+            attached_sr = self.combine_related('select_related',
+                                               self.attached_children)
+            all_pr = self.combine_related('prefetch_related')
+            self._prefetch_related = self.combine_lists(all_pr, attached_sr)
+        return self._prefetch_related
 
     @property
     def deletion_filter(self):
@@ -772,7 +767,6 @@
 
     def export_records(self, records, vals=None):
         vals_manager = self.spawn_vals_manager(vals)
-        vals_manager.set('job_type', 'export')
         record_sets = self.generate_record_sets(records)
         for name, child in self.children.items():
             rset = record_sets[name]
@@ -782,19 +776,11 @@
 
     def delete_records(self, records, vals=None):
         vals_manager = self.spawn_vals_manager(vals)
-        vals_manager.set('job_type', 'delete')
         return self.main_child.delete_records(records, vals_manager.vals)
 
     def final_callback(self, vals=None, status='success'):
         vals_manager = self.spawn_vals_manager(vals)
-        if vals_manager.get('job_type') == 'export':
-            for name, child in self.children.items():
-                child_vals = child.final_callback(vals_manager.vals, status)
-                vals_manager = self.spawn_vals_manager(child_vals)
-            return vals_manager.vals
-        else:
-            return self.main_child.final_callback(vals_manager.vals, status)
-=======
-        '''
-        pass
->>>>>>> 28abedda
+        for name, child in self.children.items():
+            child_vals = child.final_callback(vals_manager.vals, status)
+            vals_manager = self.spawn_vals_manager(child_vals)
+        return vals_manager.vals
--- conflicted
+++ resolved
@@ -27,62 +27,7 @@
 logger = logging.getLogger('sierra.custom')
 
 
-<<<<<<< HEAD
 SOLR_CONNS = settings.EXPORTER_HAYSTACK_CONNECTIONS
-=======
-def combine_table_lists(table_lists):
-    '''
-    Utility that combines lists of prefetch_ or select_related tables
-    from multiple exporters. Final list is sorted and deduplicated
-    before it is returned.
-    '''
-    combined_dupes = sorted([t for tlist in table_lists for t in tlist])
-    return OrderedDict.fromkeys(combined_dupes).keys()
-
-
-class MetadataToSolrExporter(exporter.Exporter):
-    '''
-    Subclassable exporter subclass. Subclass this to create simple
-    exporters for "metadata" that is in your III system--Locations,
-    Itypes, Ptypes, Material Types, etc. You should just need to
-    specify a model_name and (haystack) index.
-    '''
-    model_name = ''
-    hs_conn = None
-    index_class = None
-    
-    def __init__(self, *args, **kwargs):
-        c_name = self.__class__.__name__
-        self.hs_conn = settings.EXPORTER_HAYSTACK_CONNECTIONS[c_name]
-        super(MetadataToSolrExporter, self).__init__(*args, **kwargs)
-
-    def get_records(self):
-        return getattr(sierra_models, self.model_name).objects.all()
-
-    def get_deletions(self):
-        return None
-
-    def export_records(self, records, vals={}):
-        # Note that our export_records process doesn't even use the
-        # records that are passed to it--it just sends an "update"
-        # call to the indexer and the indexer grabs the records
-        # straight from the model. We still define the get_records
-        # method because this gives our export dispatcher task a 
-        # record count which it logs on the export instance.
-        log_label = self.__class__.__name__
-        try:
-            self.index_class().reindex(using=self.hs_conn, commit=False)
-        except Exception as e:
-            ex_type, ex, tb = sys.exc_info()
-            logger.info(traceback.extract_tb(tb))
-            self.log('Error', e, log_label)
-        return vals
-
-    def final_callback(self, vals={}, status='success'):
-        self.log('Info', 'Committing updates to Solr...')
-        index = self.index_class()
-        index.commit(using=self.hs_conn)
->>>>>>> 28abedda
 
 
 class LocationsToSolr(MetadataToSolrExporter):
@@ -192,32 +137,8 @@
         except Exception as e:
             self.log_error(e)
         else:
-<<<<<<< HEAD
             vals_manager.update('h_lists', self.indexes['EResources'].h_lists)
         return vals_manager.vals
-=======
-            h_lists = vals.get('h_lists', {})
-            h_lists.update(index.h_lists)
-            vals['h_lists'] = h_lists
-        return vals
-
-    def delete_records(self, records, vals={}):
-        log_label = self.__class__.__name__
-        index = self.index_class()
-        for i in records:
-            try:
-                index.remove_object('base.resourcerecord.{}'.format(str(i.id)),
-                                    using=self.hs_conn, commit=False)
-            except Exception as e:
-                ex_type, ex, tb = sys.exc_info()
-                logger.info(traceback.extract_tb(tb))
-                self.log('Error', 'Record {}: {}'
-                         ''.format(str(i), e), log_label)
-        return vals
-
-    def final_callback(self, vals={}, status='success'):
-        self.log('Info', 'Committing updates to Solr and Redis...')
->>>>>>> 28abedda
 
     def commit_to_redis(self, vm):
         self.log('Info', 'Committing EResource updates to Redis...')
@@ -392,22 +313,10 @@
             er_vals = er_to_solr.export_records(eresources, vals_manager.vals)
             vals_manager.merge(er_vals)
 
-<<<<<<< HEAD
         return vals_manager.vals
 
     def commit_to_redis(self, vm):
         self.log('Info', 'Committing Holdings updates to Redis...')
-=======
-    def final_callback(self, vals={}, status='success'):
-        h_vals = vals.get('holdings', {})
-        er_vals = vals.get('eresources', {})
-
-        self.eresources_to_solr(self.instance.pk, self.export_filter,
-            self.export_type, self.options).final_callback(er_vals, status)
-
-        # commit changes to Redis and commit deletions to Solr
-        self.log('Info', 'Committing updates to Redis...')
->>>>>>> 28abedda
         rev_handler = redisobjs.RedisObject('reverse_holdings_list', '0')
         reverse_h_list = rev_handler.get()
         for er_rec_num, lists in (vm.get('h_vals') or {}).iteritems():
@@ -443,13 +352,8 @@
 class BibsDownloadMarc(Exporter):
     """
     Defines processes that convert Sierra bib records to MARC.
-<<<<<<< HEAD
-    """
-    max_rec_chunk = 1000
-=======
-    '''
+    """
     max_rec_chunk = 2000
->>>>>>> 28abedda
     parallel = False
     model = sierra_models.BibRecord
     prefetch_related = [
@@ -462,14 +366,7 @@
         'bibrecordproperty_set',
         'bibrecordproperty_set__material__materialpropertyname_set'
     ]
-<<<<<<< HEAD
-    select_related = ['record_metadata']
-=======
     select_related = ['record_metadata', 'record_metadata__record_type']
-    
-    def get_deletions(self):
-        return None
->>>>>>> 28abedda
         
     def export_records(self, records, vals=None):
         vals_manager = self.spawn_vals_manager(vals)
@@ -500,7 +397,6 @@
         if marcfile is not None:
             self.log('Info', '<a href="{}{}">Download File</a> '
                     '(Link expires after 24 hrs.)'
-<<<<<<< HEAD
                     ''.format(settings.MEDIA_URL, marcfile))
         return vals_manager.vals
 
@@ -517,45 +413,21 @@
     )
     children_config = (Child('BibsDownloadMarc'),)
     model = sierra_models.BibRecord
-=======
-                    ''.format(settings.MEDIA_URL, vals['marcfile']), log_label)
-
-
-class BibsToSolr(exporter.Exporter):
-    '''
-    Defines processes that export Sierra/MARC bibs out to Solr. Note
-    that we instantiate a BibsDownloadMarc exporter first because we
-    need to output a MARC file that will be indexed using Solrmarc.
-    '''
-    max_rec_chunk = 2000
-    bibs_hs_conn = settings.EXPORTER_HAYSTACK_CONNECTIONS['BibsToSolr:BIBS']
-    marc_hs_conn = settings.EXPORTER_HAYSTACK_CONNECTIONS['BibsToSolr:MARC']
-    model_name = 'BibRecord'
-    bibs_index_class = indexes.BibIndex
-    marc_index_class = indexes.MarcIndex
-    bib2marc_class = BibsDownloadMarc
->>>>>>> 28abedda
     deletion_filter = [
         {
             'deletion_date_gmt__isnull': False,
             'record_type__code': 'b'
         }
     ]
-<<<<<<< HEAD
-    prefetch_related = [
-        'record_metadata__varfield_set',
-        'bibrecorditemrecordlink_set',
-        'bibrecorditemrecordlink_set__item_record',
-        'bibrecorditemrecordlink_set__item_record__record_metadata',
-        'bibrecordproperty_set',
-        'bibrecordproperty_set__material__materialpropertyname_set'
-    ]
-    select_related = ['record_metadata']
-    max_rec_chunk = 1000
-=======
-    prefetch_related = bib2marc_class.prefetch_related
-    select_related = bib2marc_class.select_related
->>>>>>> 28abedda
+    max_rec_chunk = 2000
+
+    @property
+    def prefetch_related(self):
+        return self.children['BibsDownloadMarc'].prefetch_related
+
+    @property
+    def select_related(self):
+        return self.children['BibsDownloadMarc'].select_related
     
     def export_records(self, records, vals=None):
         vals_manager = self.spawn_vals_manager(vals)
@@ -590,11 +462,7 @@
                     if re.match(r'^WARN', line):
                         self.log('Warning', line)
                     elif re.match(r'^ERROR', line):
-<<<<<<< HEAD
-                        self.log('Error', line)
-=======
-                        self.log('Warning', line, log_label)
->>>>>>> 28abedda
+                        self.log('Warning', line)
 
             # if all went well, we now try to index the MARC record
             try:
@@ -616,11 +484,13 @@
     If using this in production, make sure to use it in conjunction
     with a bib loader, like BibsToSolr or BibsItemsToSolr. That way
     bib records that need to be deleted will actually get deleted.
-<<<<<<< HEAD
     """
     Child = AttachedRecordExporter.Child
 
     class BibChild(Child):
+
+        rel_prefix = 'bibrecorditemrecordlink_set__bib_record'
+
         def derive_records(self, parent_record):
             bib_links = parent_record.bibrecorditemrecordlink_set.all()
             return [link.bib_record for link in bib_links]
@@ -628,180 +498,23 @@
     children_config = (Child('ItemsToSolr'), BibChild('BibsToSolr'))
     model = sierra_models.ItemRecord
 
-    @property
-    def prefetch_related(self):
-        return self.main_child.prefetch_related + [
-            'bibrecorditemrecordlink_set__bib_record'
-                '__bibrecorditemrecordlink_set',
-            'bibrecorditemrecordlink_set__bib_record'
-                '__bibrecorditemrecordlink_set__item_record',
-            'bibrecorditemrecordlink_set__bib_record'
-                '__bibrecorditemrecordlink_set__item_record__record_metadata'
-        ]
-
 
 class BibsAndAttachedToSolr(AttachedRecordExporter):
     """
     Exports bib records based on the provided export_filter using the
     existing BibsToSolr job and then grabs any attached items and
-    holdings and exports them using the specified export processes.
+    exports them using the specified export processes.
     """
     Child = AttachedRecordExporter.Child
 
     class ItemChild(Child):
+
+        rel_prefix = 'bibrecorditemrecordlink_set__item_record'
+
         def derive_records(self, parent_record):
             item_links = parent_record.bibrecorditemrecordlink_set.all()
             return [link.item_record for link in item_links]
 
-    class HoldingChild(Child):
-        def derive_records(self, parent_record):
-            return [h for h in parent_record.holding_records.all()]
-
-    children_config = (Child('BibsToSolr'), ItemChild('ItemsToSolr'),
-                       HoldingChild('HoldingUpdate'))
+    children_config = (Child('BibsToSolr'), ItemChild('ItemsToSolr'))
     model = sierra_models.BibRecord
-    max_rec_chunk = 100
-
-    @property
-    def prefetch_related(self):
-        return self.main_child.prefetch_related + [
-            'holding_records',
-            'holding_records__bibrecord_set',
-            'holding_records__bibrecord_set__record_metadata__varfield_set',
-            'holding_records__resourcerecord_set',
-            'holding_records__resourcerecord_set__record_metadata'
-                '__varfield_set',
-            'holding_records__resourcerecord_set__holding_records'
-        ]
-=======
-    '''
-    model_name = 'ItemRecord'
-    deletion_filter = [
-        {
-            'deletion_date_gmt__isnull': False,
-            'record_type__code': 'i'
-        }
-    ]
-    
-    def __init__(self, *args, **kwargs):
-        super(ItemsBibsToSolr, self).__init__(*args, **kwargs)
-        item_et = export_models.ExportType.objects.get(pk='ItemsToSolr')
-        bib_et = export_models.ExportType.objects.get(pk='BibsToSolr')
-        item_class = item_et.get_exporter_class()
-        bib_class = bib_et.get_exporter_class()
-        items_to_solr = item_class(self.instance.pk, self.export_filter,
-                                   self.export_type, self.options)
-        bibs_to_solr = bib_class(self.instance.pk, self.export_filter,
-                                 self.export_type, self.options)
-
-        prefix = 'bibrecorditemrecordlink_set__bib_record'
-        bibs_prefetch = [
-            '{}__{}'.format(prefix, t) for t in bibs_to_solr.prefetch_related
-        ]
-        self.prefetch_related = combine_table_lists(
-            (items_to_solr.prefetch_related, bibs_prefetch))
-        self.select_related = items_to_solr.select_related
-        self.items_to_solr = items_to_solr
-        self.bibs_to_solr = bibs_to_solr
-    
-    def export_records(self, records, vals={}):
-        bibs = []
-        for r in records:
-            bibs.append(r.bibrecorditemrecordlink_set.all()[0].bib_record)
-        self.items_to_solr.export_records(records)
-        self.bibs_to_solr.export_records(bibs)
-        return vals
-
-    def delete_records(self, records, vals={}):
-        self.items_to_solr.delete_records(records)
-        return vals
-
-    def final_callback(self, vals={}, status='success'):
-        self.items_to_solr.final_callback(vals, status)
-        self.bibs_to_solr.final_callback(vals, status)
-
-
-class BibsAndAttachedToSolr(exporter.Exporter):
-    '''
-    Exports bib records based on the provided export_filter using the
-    existing BibsToSolr job and then grabs any attached items and
-    exports them using the specified export processes.
-    '''
-    model_name = 'BibRecord'
-    deletion_filter = [
-        {
-            'deletion_date_gmt__isnull': False,
-            'record_type__code': 'b'
-        }
-    ]
-    select_related = BibsToSolr.select_related
-    max_rec_chunk = 500
-
-    def __init__(self, *args, **kwargs):
-        super(BibsAndAttachedToSolr, self).__init__(*args, **kwargs)
-        item_et = export_models.ExportType.objects.get(pk='ItemsToSolr')
-        bib_et = export_models.ExportType.objects.get(pk='BibsToSolr')
-        holding_et = export_models.ExportType.objects.get(pk='HoldingUpdate')
-        item_class = item_et.get_exporter_class()
-        bib_class = bib_et.get_exporter_class()
-        holding_class = holding_et.get_exporter_class()
-        items_to_solr = item_class(self.instance.pk, self.export_filter,
-                                   self.export_type, self.options)
-        bibs_to_solr = bib_class(self.instance.pk, self.export_filter,
-                                 self.export_type, self.options)
-        holdings_to_solr = holding_class(self.instance.pk, self.export_filter,
-                                         self.export_type, self.options)
-
-        i_pfix = 'bibrecorditemrecordlink_set__item_record'
-        items_prefetch = [
-            '{}__{}'.format(i_pfix, t) for t in items_to_solr.prefetch_related
-        ]
-        # h_pfix = 'holding_records'
-        # holdings_prefetch = [
-        #     '{}__{}'.format(h_pfix, t)
-        #         for t in holdings_to_solr.prefetch_related
-        # ]
-        self.prefetch_related = combine_table_lists(
-            (bibs_to_solr.prefetch_related, items_prefetch))
-        self.select_related = bibs_to_solr.select_related
-        self.items_to_solr = items_to_solr
-        self.bibs_to_solr = bibs_to_solr
-        self.holdings_to_solr = holdings_to_solr
-
-    def export_records(self, records, vals={}):
-        log_label = self.__class__.__name__
-        items = []
-        # holdings = []
-
-        for r in records:
-            items.extend([bl.item_record 
-                         for bl in r.bibrecorditemrecordlink_set.all()])
-            # holdings.extend([h for h in r.holding_records.all()])
-
-        i_vals = vals.get('items', {})
-        # h_vals = vals.get('holdings', {})
-        b_vals = vals.get('bibs', {})
-
-        i_vals.update(self.items_to_solr.export_records(items, i_vals))
-        # h_vals.update(self.holdings_to_solr.export_records(holdings, h_vals))
-        b_vals.update(self.bibs_to_solr.export_records(records, b_vals))
-
-        vals['items'] = i_vals
-        # vals['holdings'] = h_vals
-        vals['bibs'] = b_vals
-
-        return vals
-
-    def delete_records(self, records, vals={}):
-        self.bibs_to_solr.delete_records(records)
-        return vals
-
-    def final_callback(self, vals={}, status='success'):
-        i_vals = vals.get('items', {})
-        # h_vals = vals.get('holdings', {})
-        b_vals = vals.get('bibs', {})
-
-        self.items_to_solr.final_callback(i_vals, status)
-        # self.holdings_to_solr.final_callback(h_vals, status)
-        self.bibs_to_solr.final_callback(b_vals, status)
->>>>>>> 28abedda
+    max_rec_chunk = 500